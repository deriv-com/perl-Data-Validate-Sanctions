--- conflicted
+++ resolved
@@ -1,12 +1,10 @@
 Revision history for Data-Validate-Sanctions
 
 {{$NEXT}}
+        Sanction data will be fetched on a single server and stored in Redis by a new module Data::Validate::Sanction::Redis
 
-<<<<<<< HEAD
 0.14    2022-08-05 03:02:40+00:00 UTC
 
-=======
->>>>>>> c05ffcba
 0.13      2022-07-26 13:55:00 CST
         Improving the search for larger sanction lists
 
