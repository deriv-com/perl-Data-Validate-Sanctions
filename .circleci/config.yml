--- conflicted
+++ resolved
@@ -35,7 +35,10 @@
       - *install_author_deps
       - *install_deps
       - run:
-<<<<<<< HEAD
+          name: Install Redis server
+          command: |
+            apt-get install -y redis
+      - run:
           name: Run Tests
           command: |
             dzil smoke --release --author && dzil cover -test -report codecov && dzil xtest
@@ -47,15 +50,6 @@
       - *install_dzil
       - *install_author_deps
       - *install_deps
-=======
-          name: Install Redis server
-          command: |
-            apt-get install -y redis
-      - run:
-          command:
-            cpm install -g --no-test Dist::Zilla Dist::Zilla::App::Command::cover ExtUtils::MakeMaker
-          name: Install Dzil
->>>>>>> c05ffcba
       - run:
           name: setup PAUSE account
           command: |
