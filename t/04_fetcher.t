use strict;
use warnings;
use utf8;

use Class::Unload;
use Data::Validate::Sanctions;
use Data::Validate::Sanctions::Fetcher;
use YAML::XS   qw(Dump);
use Path::Tiny qw(tempfile);
use List::Util qw(first);
use Test::More;
use Test::Deep;
use Test::Warnings;
use Test::MockModule;
use Test::Warn;
use Test::MockObject;
use List::Util;
use Digest::SHA qw(sha256_hex);

use JSON;

my %args = (
    eu_url                => "file://t/data/sample_eu.xml",
    ofac_sdn_url          => "file://t/data/sample_ofac_sdn.zip",
    ofac_consolidated_url => "file://t/data/sample_ofac_consolidated.xml",
    hmt_url               => "file://t/data/sample_hmt.csv",
    unsc_url              => "file://t/data/sample_unsc.xml",
);

my $mocked_ua = Test::MockModule->new('Mojo::UserAgent');
my $calls     = 0;
$mocked_ua->mock(
    get => sub {
        my ($self, $url) = @_;

        $calls++;
        die "User agent MockObject is hit by the url: $url";
    });

subtest 'source url arguments' => sub {
    my %test_args = (
        eu_url                => 'eu.binary.com',
        ofac_sdn_url          => 'ofac_snd.binary.com',
        ofac_consolidated_url => 'ofac_con.binary.com',
        hmt_url               => 'hmt.binary.com',
    );

    my $data = Data::Validate::Sanctions::Fetcher::run(%test_args);
    cmp_deeply $data,
        {
        'HMT-Sanctions' => {
            error => ignore(),
        },
        'OFAC-Consolidated' => {
            error => ignore(),
        },
        'EU-Sanctions' => {
            error => ignore(),
        },
        'OFAC-SDN' => {
            error => ignore(),
        },
        'UNSC-Sanctions' => {
            error => ignore(),
        },
        },
        'All sources return errors - no content';

    is $calls, 3 * 5, 'the fetcher tried thrice per source and failed finally.';

};

subtest 'EU Sanctions' => sub {
    my $source_name = 'EU-Sanctions';
    my $data;

    warnings_like {
        $data = Data::Validate::Sanctions::Fetcher::run(%args, eu_url => undef);
    }
    [qr/EU Sanctions will fail whithout eu_token or eu_url/], 'Correct warning when the EU sanctions token is missing';

    cmp_deeply $data->{$source_name}, {error => ignore()}, 'There is an error in the result';
    like $data->{$source_name}->{error}, qr/Url is empty for EU-Sanctions/, 'Correct error for missing EU url';

    $data = Data::Validate::Sanctions::Fetcher::run(
        %args,
        eu_url   => undef,
        eu_token => 'ASDF'
    );
    like $data->{$source_name}->{error},
        qr(\bUser agent MockObject is hit by the url: https://webgate.ec.europa.eu/fsd/fsf/public/files/xmlFullSanctionsList_1_1/content\?token=ASDF\b),
        'Token is added to the URL in error message';

    $data = Data::Validate::Sanctions::Fetcher::run(
        %args,
        eu_url   => 'http://dummy.binary.com',
        eu_token => 'ASDF'
    );
    like $data->{$source_name}->{error}, qr(\bUser agent MockObject is hit by the url: http://dummy.binary.com\b),
        'eu_url argument is directly used, without eu_token modification';

    $data = Data::Validate::Sanctions::Fetcher::run(%args);
    ok $data->{$source_name}, 'EU Sanctions are loaded from the sample file';
    is $data->{$source_name}{updated}, 1586908800, "EU sanctions update date matches the sample file";

    is scalar $data->{$source_name}{content}->@*, 7, "Number of names matches the content of the sample EU sanction";

    is_deeply find_entry_by_name($data->{$source_name}, 'Salem ALI'),
        {
        'dob_epoch' => [-148867200, -184204800],
        'names'     => ['Fahd Bin Adballah BIN KHALID', 'Khalid Shaikh MOHAMMED', 'Salem ALI', 'Khalid Adbul WADOOD', 'Ashraf Refaat Nabith HENIN'],
        'passport_no'    => ['488555'],
        'place_of_birth' => ['pk'],
        },
        'multiple names and epochs extacted from a single entry';

    is_deeply find_entry_by_name($data->{$source_name}, 'Abid Hammadou'),
        {
        'citizen'        => ['dz'],
        'dob_epoch'      => [-127958400],
        'dob_year'       => ['1958'],
        'names'          => ['Abid Hammadou', 'Abdelhamid Abou Zeid', 'Youcef Adel', 'Amor Mohamed Ghedeir', 'Abou Abdellah'],
        'place_of_birth' => ['dz'],
        },
        'Cases with both epoch and year';

    is_deeply find_entry_by_name($data->{$source_name}, 'Yu-ro Han'), {'names' => ['Yu-ro Han']}, 'Cases with name only';

    is_deeply find_entry_by_name($data->{$source_name}, 'Leo Manzi'),
        {
        'citizen'        => ['rw'],
        'dob_year'       => ['1954', '1953'],
        'names'          => ['Leo Manzi'],
        'place_of_birth' => ['rw'],
        'residence'      => ['cd']
        },
        'Case with multiple years';

    is_deeply find_entry_by_name($data->{$source_name}, 'Mohamed Ben Belkacem Aouadi'),
        {
        'citizen'        => ['tn'],
        'dob_epoch'      => [155952000],
        'names'          => ['Mohamed Ben Belkacem Aouadi'],
        'national_id'    => ['04643632'],
        'nationality'    => ['tn'],
        'passport_no'    => ['L191609'],
        'place_of_birth' => ['tn'],
        'residence'      => ['tn']
        },
        'All fields are correctly extracted';
};

subtest 'HMT Sanctions' => sub {
    my $source_name = 'HMT-Sanctions';
    my $data;

    $data = Data::Validate::Sanctions::Fetcher::run(%args);
    ok $data->{$source_name}, 'HMT Sanctions are loaded from the sample file';
    is $data->{$source_name}{updated},            1587945600, "Sanctions update date matches the sample file";
    is scalar $data->{$source_name}{content}->@*, 23,         "Number of names matches the content of the sample file";

    is_deeply find_entry_by_name($data->{$source_name}, 'HOJATI Mohsen'),
        {
        'names'     => ['HOJATI Mohsen', 'محسن حجتی'],
        'dob_epoch' => [-450057600],
        },
        'Cases with a single epoch';

    is_deeply find_entry_by_name($data->{$source_name}, 'HUBARIEVA Kateryna Yuriyivna'),
        [{
            'dob_epoch'      => [426211200],
            'names'          => ['HUBARIEVA Kateryna Yuriyivna'],
            'place_of_birth' => ['ua']
        },
        {
            'dob_year'       => ['1983'],
            'names'          => ['HUBARIEVA Kateryna Yuriyivna'],
            'place_of_birth' => ['ua']
        },
        {
            'dob_year'       => ['1984'],
            'names'          => ['HUBARIEVA Kateryna Yuriyivna'],
            'place_of_birth' => ['ua']}
        ],
        'Multiple entries with the same name: one with dob epoch, others with dob years';

    is find_entry_by_name($data->{$source_name}, 'SO Sang Kuk')->@*, 7, 'Multiple entries with the same name  SO Sang Kuk';

    is find_entry_by_name($data->{$source_name}, 'PLOTNITSKII Igor Venediktovich')->@*, 3, 'Multiple entries with the same name PLOTNITSKII';

    is_deeply find_entry_by_name($data->{$source_name}, 'SAEED Hafez Mohammad'),
        {
        'names'          => ['SAEED Hafez Mohammad', 'سعید حافظ محمد'],
        'dob_epoch'      => [-617760000],
        'national_id'    => ['3520025509842-7'],
        'place_of_birth' => ['pk'],
        'residence'      => ['pk'],
        'postal_code'    => ['123321'],
        },
        'All fields extracted with (explanation) removed';
};

subtest 'OFAC Sanctions' => sub {
    my $data = Data::Validate::Sanctions::Fetcher::run(%args);

    for my $source_name ('OFAC-SDN', 'OFAC-Consolidated') {
        # OFAC sources have the same structure. We've created the samle sample file for both of them.

        ok $data->{$source_name}, 'Sanctions are loaded from the sample file';
        is $data->{$source_name}{updated},            1587513600, "Sanctions update date matches the content of sample file";
        is scalar $data->{$source_name}{content}->@*, 6,          "Number of names matches the content of the sample file";

        my $dataset = $data->{$source_name}->{names_list};

        is_deeply find_entry_by_name($data->{$source_name}, 'Hafiz Muhammad SAEED'),
            {
            'names' => [
                'Muhammad SAEED',
                'Hafiz Muhammad SAEED',
                'Hafiz SAEED',
                'Hafiz Mohammad SAEED',
                'Hafez Mohammad SAYEED',
                'Hafiz Mohammad SAYID',
                'Hafiz Mohammad SYEED',
                'Hafiz Mohammad SAYED',
                'Muhammad SAEED HAFIZ'
            ],
            'dob_epoch'      => [-617760000],
            'national_id'    => ['23250460642',      '3520025509842-7'],
            'passport_no'    => ['Booklet A5250088', 'BE5978421'],
            'place_of_birth' => ['pk'],
            'residence'      => ['pk']
            },
            "Alias names as saved in a single entry";

        is_deeply find_entry_by_name($data->{$source_name}, 'Mohammad Reza NAQDI'),
            {
            'names' => [
                'Mohammad Reza NAQDI',
                'Mohammad Reza NAGHDI',
                'Mohammad Reza SHAMS',
                'Muhammad NAQDI',
                'Mohammad-Reza NAQDI',
                'Mohammedreza NAGHDI',
                'Gholamreza NAQDI',
                'Gholam-reza NAQDI',
            ],
            'dob_year'       => [1951, 1952, 1953, 1960, 1961, 1962],
            'place_of_birth' => ['iq', 'ir'],
            'residence'      => ['ir']
            },
            "Range dob year + multiple places of birth";

        is_deeply find_entry_by_name($data->{$source_name}, 'Donald Trump'),
            {
            'names'     => ['Donald Trump'],
            'dob_text'  => ['circa-1951'],
            'residence' => ['us']
            },
            'dob_text is correctly extracted';
    }
};

<<<<<<< HEAD
# Test _epoch_to_date
subtest '_epoch_to_date' => sub {
    # Test valid epoch
    is Data::Validate::Sanctions::Fetcher::_epoch_to_date(1672444800), '2022-12-31', 'Valid epoch timestamp';

    # Test another valid epoch
    is Data::Validate::Sanctions::Fetcher::_epoch_to_date(1609459200), '2021-01-01', 'Another valid epoch timestamp';

    # Test invalid epoch (undefined)
    {
        my $error;
        eval { Data::Validate::Sanctions::Fetcher::_epoch_to_date(undef) };
        $error = $@;
        like($error, qr/Epoch timestamp must be defined/, 'Undefined epoch timestamp');
    }

    # Test invalid epoch (non-numeric)
    {
        my $error;
        eval { Data::Validate::Sanctions::Fetcher::_epoch_to_date('invalid') };
        $error = $@;
        like($error, qr/Validation failed for type named Num/, 'Non-numeric epoch timestamp');
    }

    # Test epoch for a date in the past
    is Data::Validate::Sanctions::Fetcher::_epoch_to_date(-315619200), '1960-01-01', 'Epoch timestamp for a date in the past';
};

# Test _clean_url
subtest '_clean_url' => sub {
    # Test URL with token parameter
    is Data::Validate::Sanctions::Fetcher::_clean_url('http://example.com?token=abc123'), 'http://example.com', 'URL with token parameter';

    # Test URL with multiple parameters including token
    is Data::Validate::Sanctions::Fetcher::_clean_url('http://example.com?param1=value1&token=abc123&param2=value2'), 'http://example.com?param1=value1&param2=value2', 'URL with multiple parameters including token';

    # Test URL without token parameter
    is Data::Validate::Sanctions::Fetcher::_clean_url('http://example.com?param1=value1&param2=value2'), 'http://example.com?param1=value1&param2=value2', 'URL without token parameter';

    # Test URL with token parameter at the end
    is Data::Validate::Sanctions::Fetcher::_clean_url('http://example.com?param1=value1&param2=value2&token=abc123'), 'http://example.com?param1=value1&param2=value2', 'URL with token parameter at the end';

    # Test URL with token parameter in the middle
    is Data::Validate::Sanctions::Fetcher::_clean_url('http://example.com?param1=value1&token=abc123&param2=value2'), 'http://example.com?param1=value1&param2=value2', 'URL with token parameter in the middle';

    # Test URL with only token parameter
    is Data::Validate::Sanctions::Fetcher::_clean_url('http://example.com?token=abc123'), 'http://example.com', 'URL with only token parameter';
};

# Test _create_hash
subtest '_create_hash' => sub {
    # Test hash creation for simple data
    is Data::Validate::Sanctions::Fetcher::_create_hash({ key => 'value' }), sha256_hex(to_json({ key => 'value' }, { canonical => 1, utf8 => 1 })), 'Hash creation for simple data';

    # Test hash creation for complex data
    my $complex_data = {
        key1 => 'value1',
        key2 => [1, 2, 3],
        key3 => { subkey => 'subvalue' }
    };
    is Data::Validate::Sanctions::Fetcher::_create_hash($complex_data), sha256_hex(to_json($complex_data, { canonical => 1, utf8 => 1 })), 'Hash creation for complex data';

    # Test hash creation for empty data
    is Data::Validate::Sanctions::Fetcher::_create_hash({}), sha256_hex(to_json({}, { canonical => 1, utf8 => 1 })), 'Hash creation for empty data';

    # Test hash creation for nested data
    my $nested_data = {
        key1 => 'value1',
        key2 => {
            subkey1 => 'subvalue1',
            subkey2 => [4, 5, 6]
        }
    };
    is Data::Validate::Sanctions::Fetcher::_create_hash($nested_data), sha256_hex(to_json($nested_data, { canonical => 1, utf8 => 1 })), 'Hash creation for nested data';

    # Test hash creation for data with special characters
    my $special_data = {
        key1 => 'value1',
        key2 => 'value with special characters: !@#$%^&*()'
    };
    is Data::Validate::Sanctions::Fetcher::_create_hash($special_data), sha256_hex(to_json($special_data, { canonical => 1, utf8 => 1 })), 'Hash creation for data with special characters';
=======
subtest 'UNSC Sanctions' => sub {
    my $data = Data::Validate::Sanctions::Fetcher::run(%args);

    my $source_name = 'UNSC-Sanctions';
    ok $data->{$source_name}, 'Sanctions are loaded from the sample file';
    is $data->{$source_name}{updated},           1729123202, "Sanctions update date matches the content of sample file";
    is scalar @{$data->{$source_name}{content}}, 7,          "Number of names matches the content of the sample file";


    is_deeply find_entry_by_name($data->{$source_name}, 'MOHAMMAD NAIM'),
        {
          'national_id' => [
                             []
                           ],
          'place_of_birth' => [
                                'af'
                              ],
          'citizen' => [
                         'af'
                       ],
          'nationality' => [
                             'af'
                           ],
          'postal_code' => [
                             '63000'
                           ],
          'passport_no' => [
                             []
                           ],
          'dob_year' => [
                          '1975'
                        ],
          'names' => [
                       'MOHAMMAD NAIM',
                       'BARICH',
                       'KHUDAIDAD',
                       "\x{645}\x{62d}\x{645}\x{62f} \x{646}\x{639}\x{64a}\x{645} \x{628}\x{631}\x{64a}\x{62e} \x{62e}\x{62f}\x{627}\x{64a}\x{62f}\x{627}\x{62f}",
                       'Mullah Naeem Barech',
                       'Mullah Naeem Baraich',
                       'Mullah Naimullah',
                       'Mullah Naim Bareh',
                       'Mohammad Naim',
                       'Mullah Naim Barich',
                       'Mullah Naim Barech',
                       'Mullah Naim Barech Akhund',
                       'Mullah Naeem Baric',
                       'Naim Berich',
                       'Haji Gul Mohammed Naim Barich',
                       'Gul Mohammad',
                       'Haji Ghul Mohammad',
                       'Spen Zrae',
                       'Gul Mohammad Kamran',
                       'Mawlawi Gul Mohammad'
                     ]
        },
        'Alias names as saved in a single entry';
>>>>>>> 7eaef763
};

sub find_entry_by_name {
    my ($data, $name) = @_;

    my @result;

    for my $entry ($data->{content}->@*) {
        push(@result, $entry) if List::Util::any { $_ eq $name } $entry->{names}->@*;
    }

    return undef unless @result;

    return $result[0] if 1 == scalar @result;

    return \@result;
}

done_testing();<|MERGE_RESOLUTION|>--- conflicted
+++ resolved
@@ -261,7 +261,6 @@
     }
 };
 
-<<<<<<< HEAD
 # Test _epoch_to_date
 subtest '_epoch_to_date' => sub {
     # Test valid epoch
@@ -343,7 +342,6 @@
         key2 => 'value with special characters: !@#$%^&*()'
     };
     is Data::Validate::Sanctions::Fetcher::_create_hash($special_data), sha256_hex(to_json($special_data, { canonical => 1, utf8 => 1 })), 'Hash creation for data with special characters';
-=======
 subtest 'UNSC Sanctions' => sub {
     my $data = Data::Validate::Sanctions::Fetcher::run(%args);
 
@@ -400,7 +398,6 @@
                      ]
         },
         'Alias names as saved in a single entry';
->>>>>>> 7eaef763
 };
 
 sub find_entry_by_name {
