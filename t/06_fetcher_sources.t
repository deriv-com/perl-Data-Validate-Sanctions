use strict;
use warnings;

use Data::Validate::Sanctions::Fetcher;
use Test::More;
use Test::Warnings;
use Test::Warn;

subtest 'Fetch and process all sources from default urls' => sub {
    # EU sanctions cannot be tested without a tooken; let's skip it
    my $data = Data::Validate::Sanctions::Fetcher::run(
        # EU sanctions need a token. Sample data should be used here to avoid failure.
        eu_url => "file://t/data/sample_eu.xml",
        # the default HMT url takes too long to download. Let's use sample data to speed it up
        hmt_url               => "file://t/data/sample_hmt.csv",
        moha_url              => "file://t/data/sample_moha.xml",
        ofac_consolidated_url => "file://t/data/sample_ofac_consolidated.xml",
        ofac_sdn_url          => "file://t/data/sample_ofac_sdn.zip",
        unsc_url              => "file://t/data/sample_unsc.xml",
        handler               => sub { },
    );

    is_deeply [sort keys %$data], [qw(EU-Sanctions HMT-Sanctions MOHA-Sanctions OFAC-Consolidated OFAC-SDN UNSC-Sanctions)],
        'sanction source list is correct';

    cmp_ok($data->{'EU-Sanctions'}{updated}, '>=', 1541376000, "Fetcher::run HMT-Sanctions sanctions.yml");

    cmp_ok($data->{'HMT-Sanctions'}{updated}, '>=', 1541376000, "Fetcher::run HMT-Sanctions sanctions.yml");
<<<<<<< HEAD
    
    # cmp_ok($data->{'MOHA-Sanctions'}{updated}, '>=', 1725846735, "Fetcher::run MOHA-Sanctions sanctions.yml");
=======

    cmp_ok($data->{'MOHA-Sanctions'}{updated}, '>=', 1725840000, "Fetcher::run MOHA-Sanctions sanctions.yml");
>>>>>>> f0e6e99f

    cmp_ok($data->{'OFAC-SDN'}{updated}, '>=', 1541376000, "Fetcher::run OFAC-SDN sanctions.yml");

    cmp_ok($data->{'OFAC-Consolidated'}{updated}, '>=', 1541376000, "Fetcher::run OFAC-Consolidated sanctions.yml");

    cmp_ok($data->{'UNSC-Sanctions'}{updated}, '>=', 1541376000, "Fetcher::run HMT-Sanctions sanctions.yml");

    cmp_ok(scalar $data->{'HMT-Sanctions'}{'content'}->@*, '==', 23, "HMT-Sanctions namelist - sample file");
};

done_testing;<|MERGE_RESOLUTION|>--- conflicted
+++ resolved
@@ -26,13 +26,8 @@
     cmp_ok($data->{'EU-Sanctions'}{updated}, '>=', 1541376000, "Fetcher::run HMT-Sanctions sanctions.yml");
 
     cmp_ok($data->{'HMT-Sanctions'}{updated}, '>=', 1541376000, "Fetcher::run HMT-Sanctions sanctions.yml");
-<<<<<<< HEAD
-    
-    # cmp_ok($data->{'MOHA-Sanctions'}{updated}, '>=', 1725846735, "Fetcher::run MOHA-Sanctions sanctions.yml");
-=======
 
     cmp_ok($data->{'MOHA-Sanctions'}{updated}, '>=', 1725840000, "Fetcher::run MOHA-Sanctions sanctions.yml");
->>>>>>> f0e6e99f
 
     cmp_ok($data->{'OFAC-SDN'}{updated}, '>=', 1541376000, "Fetcher::run OFAC-SDN sanctions.yml");
 
